--- conflicted
+++ resolved
@@ -66,13 +66,7 @@
 export default createPlugin({
   id: 'user-settings',
   extensions: [userSettingsPage, settingsNavItem],
-<<<<<<< HEAD
-  routes: {
-    root: convertLegacyRouteRef(settingsRouteRef),
-  },
-=======
   routes: convertLegacyRouteRefs({
     root: settingsRouteRef,
   }),
->>>>>>> a4cb2847
 });