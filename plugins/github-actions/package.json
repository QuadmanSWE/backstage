--- conflicted
+++ resolved
@@ -45,13 +45,8 @@
     "@material-ui/core": "^4.12.2",
     "@material-ui/icons": "^4.9.1",
     "@material-ui/lab": "4.0.0-alpha.57",
-<<<<<<< HEAD
     "@octokit/rest": "^19.0.3",
-    "luxon": "^2.0.2",
-=======
-    "@octokit/rest": "^18.5.3",
     "luxon": "^3.0.0",
->>>>>>> be241f5f
     "react-router": "6.0.0-beta.0",
     "react-router-dom": "6.0.0-beta.0",
     "react-use": "^17.2.4"
