{
  "name": "@backstage/plugin-techdocs-react",
  "description": "Shared frontend utilities for TechDocs and Addons",
  "version": "1.0.3-next.0",
  "private": false,
  "publishConfig": {
    "access": "public",
    "alphaTypes": "dist/index.alpha.d.ts",
    "main": "dist/index.esm.js",
    "types": "dist/index.d.ts"
  },
  "backstage": {
    "role": "web-library"
  },
  "homepage": "https://backstage.io",
  "repository": {
    "type": "git",
    "url": "https://github.com/backstage/backstage",
    "directory": "plugins/techdocs-react"
  },
  "keywords": [
    "backstage",
    "techdocs"
  ],
  "license": "Apache-2.0",
  "main": "src/index.ts",
  "types": "src/index.ts",
  "scripts": {
    "build": "backstage-cli package build --experimental-type-build",
    "lint": "backstage-cli package lint",
    "test": "backstage-cli package test",
    "prepack": "backstage-cli package prepack",
    "postpack": "backstage-cli package postpack",
    "clean": "backstage-cli package clean",
    "start": "backstage-cli package start"
  },
  "dependencies": {
<<<<<<< HEAD
    "@backstage/catalog-model": "^1.1.0-next.3",
    "@backstage/core-components": "^0.10.0-next.3",
    "@backstage/core-plugin-api": "^1.0.4-next.0",
    "@backstage/config": "^1.0.1",
=======
    "@backstage/catalog-model": "^1.1.0",
    "@backstage/core-components": "^0.10.1-next.0",
    "@backstage/core-plugin-api": "^1.0.5-next.0",
>>>>>>> 9323b651
    "@backstage/version-bridge": "^1.0.1",
    "@material-ui/core": "^4.12.2",
    "@material-ui/lab": "4.0.0-alpha.57",
    "@material-ui/styles": "^4.11.0",
    "jss": "~10.8.2",
    "lodash": "^4.17.21",
    "react-helmet": "6.1.0",
    "react-router-dom": "6.0.0-beta.0",
    "react-use": "^17.2.4"
  },
  "peerDependencies": {
    "@types/react": "^16.13.1 || ^17.0.0",
    "react": "^16.13.1 || ^17.0.0"
  },
  "devDependencies": {
    "@testing-library/jest-dom": "^5.10.1",
    "@testing-library/react": "^12.1.3",
    "@testing-library/react-hooks": "^8.0.0",
    "@backstage/test-utils": "^1.1.3-next.0",
    "@backstage/theme": "^0.2.16"
  },
  "files": [
    "alpha",
    "dist"
  ]
}<|MERGE_RESOLUTION|>--- conflicted
+++ resolved
@@ -35,16 +35,10 @@
     "start": "backstage-cli package start"
   },
   "dependencies": {
-<<<<<<< HEAD
-    "@backstage/catalog-model": "^1.1.0-next.3",
-    "@backstage/core-components": "^0.10.0-next.3",
-    "@backstage/core-plugin-api": "^1.0.4-next.0",
-    "@backstage/config": "^1.0.1",
-=======
     "@backstage/catalog-model": "^1.1.0",
+    "@backstage/config": "^1.0.1"
     "@backstage/core-components": "^0.10.1-next.0",
     "@backstage/core-plugin-api": "^1.0.5-next.0",
->>>>>>> 9323b651
     "@backstage/version-bridge": "^1.0.1",
     "@material-ui/core": "^4.12.2",
     "@material-ui/lab": "4.0.0-alpha.57",
