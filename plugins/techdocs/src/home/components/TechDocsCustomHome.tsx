/*
 * Copyright 2021 The Backstage Authors
 *
 * Licensed under the Apache License, Version 2.0 (the "License");
 * you may not use this file except in compliance with the License.
 * You may obtain a copy of the License at
 *
 *     http://www.apache.org/licenses/LICENSE-2.0
 *
 * Unless required by applicable law or agreed to in writing, software
 * distributed under the License is distributed on an "AS IS" BASIS,
 * WITHOUT WARRANTIES OR CONDITIONS OF ANY KIND, either express or implied.
 * See the License for the specific language governing permissions and
 * limitations under the License.
 */

import React, { useState } from 'react';
import useAsync from 'react-use/esm/useAsync';
import { makeStyles } from '@material-ui/core/styles';
import { CSSProperties } from '@material-ui/styles/withStyles';
import {
  CATALOG_FILTER_EXISTS,
  catalogApiRef,
  CatalogApi,
  useEntityOwnership,
  EntityListProvider,
} from '@backstage/plugin-catalog-react';
import { Entity } from '@backstage/catalog-model';
import { DocsTable, DocsTableRow } from './Tables';
import { DocsCardGrid, InfoCardGrid } from './Grids';
import { TechDocsPageWrapper } from './TechDocsPageWrapper';
import { TechDocsIndexPage } from './TechDocsIndexPage';

import {
  CodeSnippet,
  Content,
  HeaderTabs,
  Progress,
  WarningPanel,
  SupportButton,
  ContentHeader,
  TableOptions,
} from '@backstage/core-components';
import { useApi } from '@backstage/core-plugin-api';
import { TECHDOCS_ANNOTATION } from '@backstage/plugin-techdocs-common';
import { EntityFilterQuery } from '@backstage/catalog-client';

const panels = {
  DocsTable: DocsTable,
  DocsCardGrid: DocsCardGrid,
  TechDocsIndexPage: TechDocsIndexPage,
  InfoCardGrid: InfoCardGrid,
};

/**
 * Available panel types
 *
 * @public
 */
export type PanelType =
  | 'DocsCardGrid'
  | 'DocsTable'
  | 'TechDocsIndexPage'
  | 'InfoCardGrid';

/**
 * Type representing Panel props
 *
 * @public
 */
export interface PanelProps {
  showHeader?: boolean;
  showSupport?: boolean;
  options?: TableOptions<DocsTableRow>;
  linkContent?: string | JSX.Element;
  linkDestination?: (entity: Entity) => string;
}

/**
 * Type representing a TechDocsCustomHome panel.
 *
 * @public
 */
export interface PanelConfig {
  title: string;
  description: string;
  panelType: PanelType;
  panelCSS?: CSSProperties;
  filterPredicate: ((entity: Entity) => boolean) | string;
  panelProps?: PanelProps;
}

/**
 * Type representing a TechDocsCustomHome tab.
 *
 * @public
 */
export interface TabConfig {
  label: string;
  panels: PanelConfig[];
}

/**
 * Type representing a list of TechDocsCustomHome tabs.
 *
 * @public
 */
export type TabsConfig = TabConfig[];

/**
 * Component which can be used to render entities in a custom way.
 *
 * @public
 */
export const CustomDocsPanel = ({
  config,
  entities,
  index,
}: {
  config: PanelConfig;
  entities: Entity[];
  index: number;
}) => {
  const useStyles = makeStyles({
    panelContainer: {
      marginBottom: '2rem',
      ...(config.panelCSS ? config.panelCSS : {}),
    },
  });
  const classes = useStyles();
  const { loading: loadingOwnership, isOwnedEntity } = useEntityOwnership();

  const Panel = panels[config.panelType];

  const shownEntities = entities.filter(entity => {
    if (config.filterPredicate === 'ownedByUser') {
      if (loadingOwnership) {
        return false;
      }
      return isOwnedEntity(entity);
    }

    return (
      typeof config.filterPredicate === 'function' &&
      config.filterPredicate(entity)
    );
  });

  return (
    <>
      {config.panelProps?.showHeader !== false && (
        <ContentHeader title={config.title} description={config.description}>
          {index === 0 && config.panelProps?.showSupport !== false && (
            <SupportButton>
              Discover documentation in your ecosystem.
            </SupportButton>
          )}
        </ContentHeader>
      )}
      <div className={classes.panelContainer}>
<<<<<<< HEAD
        <Panel
          data-testid="techdocs-custom-panel"
          entities={shownEntities}
          {...config.panelProps}
        />
=======
        <EntityListProvider>
          <Panel data-testid="techdocs-custom-panel" entities={shownEntities} />
        </EntityListProvider>
>>>>>>> d75a2699
      </div>
    </>
  );
};

/**
 * Props for {@link TechDocsCustomHome}
 *
 * @public
 */
export type TechDocsCustomHomeProps = {
  tabsConfig: TabsConfig;
  filter?: EntityFilterQuery;
  title?: string;
  subtitle?: string;
  showSubtitle?: boolean;
};

export const TechDocsCustomHome = (props: TechDocsCustomHomeProps) => {
  const { tabsConfig, filter, title, subtitle, showSubtitle = true } = props;
  const [selectedTab, setSelectedTab] = useState<number>(0);
  const catalogApi: CatalogApi = useApi(catalogApiRef);

  const {
    value: entities,
    loading,
    error,
  } = useAsync(async () => {
    const response = await catalogApi.getEntities({
      filter: {
        ...filter,
        [`metadata.annotations.${TECHDOCS_ANNOTATION}`]: CATALOG_FILTER_EXISTS,
      },
      fields: [
        'apiVersion',
        'kind',
        'metadata',
        'relations',
        'spec.owner',
        'spec.type',
      ],
    });
    return response.items.filter((entity: Entity) => {
      return !!entity.metadata.annotations?.[TECHDOCS_ANNOTATION];
    });
  });

  const currentTabConfig = tabsConfig[selectedTab];

  if (loading) {
    return (
      <TechDocsPageWrapper
        title={title}
        subtitle={subtitle}
        showSubtitle={showSubtitle}
      >
        <Content>
          <Progress />
        </Content>
      </TechDocsPageWrapper>
    );
  }

  if (error) {
    return (
      <TechDocsPageWrapper
        title={title}
        subtitle={subtitle}
        showSubtitle={showSubtitle}
      >
        <Content>
          <WarningPanel
            severity="error"
            title="Could not load available documentation."
          >
            <CodeSnippet language="text" text={error.toString()} />
          </WarningPanel>
        </Content>
      </TechDocsPageWrapper>
    );
  }

  return (
    <TechDocsPageWrapper
      title={title}
      subtitle={subtitle}
      showSubtitle={showSubtitle}
    >
      <HeaderTabs
        selectedIndex={selectedTab}
        onChange={index => setSelectedTab(index)}
        tabs={tabsConfig.map(({ label }, index) => ({
          id: index.toString(),
          label,
        }))}
      />
      <Content data-testid="techdocs-content">
        {currentTabConfig.panels.map((config, index) => (
          <CustomDocsPanel
            key={index}
            config={config}
            entities={!!entities ? entities : []}
            index={index}
          />
        ))}
      </Content>
    </TechDocsPageWrapper>
  );
};<|MERGE_RESOLUTION|>--- conflicted
+++ resolved
@@ -158,17 +158,13 @@
         </ContentHeader>
       )}
       <div className={classes.panelContainer}>
-<<<<<<< HEAD
-        <Panel
-          data-testid="techdocs-custom-panel"
-          entities={shownEntities}
-          {...config.panelProps}
-        />
-=======
         <EntityListProvider>
-          <Panel data-testid="techdocs-custom-panel" entities={shownEntities} />
+          <Panel
+            data-testid="techdocs-custom-panel"
+            entities={shownEntities}
+            {...config.panelProps}
+          />
         </EntityListProvider>
->>>>>>> d75a2699
       </div>
     </>
   );
