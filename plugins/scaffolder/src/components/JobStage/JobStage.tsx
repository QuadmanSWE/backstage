--- conflicted
+++ resolved
@@ -19,13 +19,7 @@
   AccordionDetails,
   AccordionSummary,
   Box,
-<<<<<<< HEAD
-  Accordion,
-  AccordionDetails,
-  AccordionSummary,
-=======
   CircularProgress,
->>>>>>> fbd6ef98
   LinearProgress,
   Typography,
 } from '@material-ui/core';
@@ -117,11 +111,7 @@
       onChange={(_, newState) => setExpanded(newState)}
     >
       <AccordionSummary
-<<<<<<< HEAD
-        expandIcon={<ExpandMoreIcon />}
-=======
         expandIcon={expanded ? <ExpandLessIcon /> : <ExpandMoreIcon />}
->>>>>>> fbd6ef98
         aria-controls={`panel-${name}-content`}
         id={`panel-${name}-header`}
         IconButtonProps={{
@@ -133,11 +123,7 @@
           {startedAt && !endedAt && <CircularProgress size="1em" />}
         </Typography>
       </AccordionSummary>
-<<<<<<< HEAD
       <AccordionDetails className={classes.accordionDetails}>
-=======
-      <AccordionDetails className={classes.expansionPanelDetails}>
->>>>>>> fbd6ef98
         {log.length === 0 ? (
           <Box px={4}>No logs available for this step</Box>
         ) : (
