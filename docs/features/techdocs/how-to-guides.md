---
id: how-to-guides
title: TechDocs How-To guides
sidebar_label: How-To guides
description: TechDocs How-To guides related to TechDocs
---

## How to migrate from TechDocs Basic to Recommended deployment approach?

The main difference between TechDocs Basic and Recommended deployment approach
is where the docs are generated and stored. In Basic or the out-of-the-box
setup, docs are generated and stored at the server running your Backstage
instance. But the recommended setup is to generate docs on CI/CD and store the
generated sites to an external storage (e.g. AWS S3 or GCS). TechDocs in your
Backstage instance should turn into read-only mode. Read more details and the
benefits in the [TechDocs Architecture](architecture.md).

Here are the steps needed to switch from the Basic to Recommended setup -

### 1. Prepare a cloud storage

Choose a cloud storage provider like AWS, Google Cloud or Microsoft Azure.
Follow the detailed instructions for
[using cloud storage](using-cloud-storage.md) in TechDocs.

### 2. Publish to storage from CI/CD

Start publishing your TechDocs sites from the CI/CD workflow of each repository
containing the source markdown files. Read the detailed instructions for
[configuring CI/CD](configuring-ci-cd.md).

### 3. Switch TechDocs to read-only mode

In your Backstage instance's `app-config.yaml`, set `techdocs.builder` from
`'local'` to `'external'`. By doing this, TechDocs will not try to generate
docs. Look at [TechDocs configuration](configuration.md) for reference.

## How to understand techdocs-ref annotation values

If TechDocs is configured to generate docs, it will first download source files
based on the value of the `backstage.io/techdocs-ref` annotation defined in the
Entity's `catalog-info.yaml` file. This is also called the
[Prepare](./concepts.md#techdocs-preparer) step.

We strongly recommend that the `backstage.io/techdocs-ref` annotation in each
documented catalog entity's `catalog-info.yaml` be set to `dir:.` in almost all
situations. This is because TechDocs is aligned with the "docs like code"
philosophy, whereby documentation should be authored and managed alongside the
source code of the underlying software itself.

When you see `dir:.`, you can translate it to mean:

- That the documentation source code lives in the same location as the
  `catalog-info.yaml` file.
- That, in particular, the `mkdocs.yml` file is a sibling of `catalog-info.yaml`
  (meaning, it is in the same directory)
- And that all of the source content of the documentation would be available if
  one were to download the directory containing those two files (as well as all
  sub-directories).

The directory tree of the entity would look something like this:

```
├── catalog-info.yaml
├── mkdocs.yml
└── docs
    └── index.md
```

If, for example, you wanted to keep a lean root directory, you could place your
`mkdocs.yml` file in a subdirectory and update the `backstage.io/techdocs-ref`
annotation value accordingly, e.g. to `dir:./sub-folder`:

```
├── catalog-info.yaml
└── sub-folder
    ├── mkdocs.yml
    └── docs
        └── index.md
```

In rare situations where your TechDocs source content is managed and stored in a
location completely separate from your `catalog-info.yaml`, you can instead
specify a URL location reference, the exact value of which will vary based on
the source code hosting provider. Notice that instead of the `dir:` prefix, the
`url:` prefix is used instead. For example:

- **GitHub**: `url:https://githubhost.com/org/repo/tree/<branch_name>`
- **GitLab**: `url:https://gitlabhost.com/org/repo/tree/<branch_name>`
- **Bitbucket**: `url:https://bitbuckethost.com/project/repo/src/<branch_name>`
- **Azure**: `url:https://azurehost.com/organization/project/_git/repository`

Note, just as it's possible to specify a subdirectory with the `dir:` prefix,
you can also provide a path to a non-root directory inside the repository which
contains the `mkdocs.yml` file and `docs/` directory.

e.g.
`url:https://github.com/backstage/backstage/tree/master/plugins/techdocs-backend/examples/documented-component`

### Why is URL Reader faster than a git clone?

URL Reader uses the source code hosting provider to download a zip or tarball of
the repository. The archive does not have any git history attached to it. Also
it is a compressed file. Hence the file size is significantly smaller than how
much data git clone has to transfer.

## How to customize the TechDocs home page?

TechDocs uses a composability pattern similar to the Search and Catalog plugins
in Backstage. While a default table experience, similar to the one provided by
the Catalog plugin, is made available for ease-of-use, it's possible for you to
provide a completely custom experience, tailored to the needs of your
organization. For example, TechDocs comes with an alternative grid based layout
(`<EntityListDocsGrid>`) and panel layout (`TechDocsCustomHome`).

This is done in your `app` package. By default, you might see something like
this in your `App.tsx`:

```tsx
const AppRoutes = () => {
  <FlatRoutes>
    <Route path="/docs" element={<TechDocsIndexPage />}>
      <DefaultTechDocsHome />
    </Route>
  </FlatRoutes>;
};
```

### Using TechDocsCustomHome

You can easily customize the TechDocs home page using TechDocs panel layout
(`<TechDocsCustomHome />`).

Modify your `App.tsx` as follows:

```tsx
import { TechDocsCustomHome } from '@backstage/plugin-techdocs';
//...

const techDocsTabsConfig = [
  {
    label: 'Recommended Documentation',
    panels: [
      {
        title: 'Golden Path',
        description: 'Documentation about standards to follow',
        panelType: 'DocsCardGrid',
        filterPredicate: entity =>
          entity?.metadata?.tags?.includes('recommended') ?? false,
      },
    ],
  },
];

const AppRoutes = () => {
  <FlatRoutes>
    <Route
      path="/docs"
      element={<TechDocsCustomHome tabsConfig={techDocsTabsConfig} />}
    />
  </FlatRoutes>;
};
```

### Building a Custom home page

But you can replace `<DefaultTechDocsHome />` with any React component, which
will be rendered in its place. Most likely, you would want to create and
maintain such a component in a new directory at
`packages/app/src/components/techdocs`, and import and use it in `App.tsx`:

For example, you can define the following Custom home page component:

```tsx
import React from 'react';

import { Content } from '@backstage/core-components';
import {
  CatalogFilterLayout,
  EntityOwnerPicker,
  EntityTagPicker,
  UserListPicker,
  EntityListProvider,
} from '@backstage/plugin-catalog-react';
import {
  TechDocsPageWrapper,
  TechDocsPicker,
} from '@backstage/plugin-techdocs';
import { Entity } from '@backstage/catalog-model';

import {
  EntityListDocsGrid,
  DocsGroupConfig,
} from '@backstage/plugin-techdocs';

export type CustomTechDocsHomeProps = {
  groups?: Array<{
    title: React.ReactNode;
    filterPredicate: (entity: Entity) => boolean;
  }>;
};

export const CustomTechDocsHome = ({ groups }: CustomTechDocsHomeProps) => {
  return (
    <TechDocsPageWrapper>
      <Content>
        <EntityListProvider>
          <CatalogFilterLayout>
            <CatalogFilterLayout.Filters>
              <TechDocsPicker />
              <UserListPicker initialFilter="all" />
              <EntityOwnerPicker />
              <EntityTagPicker />
            </CatalogFilterLayout.Filters>
            <CatalogFilterLayout.Content>
              <EntityListDocsGrid groups={groups} />
            </CatalogFilterLayout.Content>
          </CatalogFilterLayout>
        </EntityListProvider>
      </Content>
    </TechDocsPageWrapper>
  );
};
```

Then you can add the following to your `App.tsx`:

```tsx
import { CustomTechDocsHome } from './components/techdocs/CustomTechDocsHome';
// ...
const AppRoutes = () => {
  <FlatRoutes>
    <Route path="/docs" element={<TechDocsIndexPage />}>
      <CustomTechDocsHome
        groups={[
          {
            title: 'Recommended Documentation',
            filterPredicate: entity =>
              entity?.metadata?.tags?.includes('recommended') ?? false,
          },
          {
            title: 'My Docs',
            filterPredicate: 'ownedByUser',
          },
        ]}
      />
    </Route>
  </FlatRoutes>;
};
```

## How to customize the TechDocs reader page?

Similar to how it is possible to customize the TechDocs Home, it is also
possible to customize the TechDocs Reader Page. It is done in your `app`
package. By default, you might see something like this in your `App.tsx`:

```tsx
const AppRoutes = () => {
  <Route path="/docs/:namespace/:kind/:name/*" element={<TechDocsReaderPage />}>
    {techDocsPage}
  </Route>;
};
```

The `techDocsPage` is a default techdocs reader page which lives in
`packages/app/src/components/techdocs`. It includes the following without you
having to set anything up.

```tsx
<Page themeId="documentation">
  <TechDocsReaderPageHeader />
  <TechDocsReaderPageSubheader />
  <TechDocsReaderPageContent />
</Page>
```

If you would like to compose your own `techDocsPage`, you can do so by replacing
the children of TechDocsPage with something else. Maybe you are _just_
interested in replacing the Header:

```tsx
<Page themeId="documentation">
  <Header type="documentation" title="Custom Header" />
  <TechDocsReaderPageContent />
</Page>
```

Or maybe you want to disable the in-context search

```tsx
<Page themeId="documentation">
  <Header type="documentation" title="Custom Header" />
  <TechDocsReaderPageContent withSearch={false} />
</Page>
```

Or maybe you want to replace the entire TechDocs Page.

```tsx
<Page themeId="documentation">
  <Header type="documentation" title="Custom Header" />
  <Content data-testid="techdocs-content">
    <p>my own content</p>
  </Content>
</Page>
```

## How to migrate from TechDocs Alpha to Beta

> This guide only applies to the "recommended" TechDocs deployment method (where
> an external storage provider and external CI/CD is used). If you use the
> "basic" or "out-of-the-box" setup, you can stop here! No action needed.

For the purposes of this guide, TechDocs Beta version is defined as:

- **TechDocs Plugin**: At least `v0.11.0`
- **TechDocs Backend Plugin**: At least `v0.10.0`
- **TechDocs CLI**: At least `v0.7.0`

The beta version of TechDocs made a breaking change to the way TechDocs content
was accessed and stored, allowing pages to be accessed with case-insensitive
entity triplet paths (e.g. `/docs/namespace/kind/name` whereas in prior
versions, they could only be accessed at `/docs/namespace/Kind/name`). In order
to enable this change, documentation has to be stored in an external storage
provider using an object key whose entity triplet is lower-cased.

New installations of TechDocs since the beta version will work fine with no
action, but for those who were running TechDocs prior to this version, a
migration will need to be performed so that all existing content in your storage
bucket matches this lower-case entity triplet expectation.

1. **Ensure you have the right permissions on your storage provider**: In order
   to migrate files in your storage provider, the `techdocs-cli` needs to be
   able to read/copy/rename/move/delete files. The exact instructions vary by
   storage provider, but check the [using cloud storage][using-cloud-storage]
   page for details.

2. **Run a non-destructive migration of files**: Ensure you have the latest
   version of `techdocs-cli` installed. Then run the following command, using
   the details relevant for your provider / configuration. This will copy all
   files from, e.g. `namespace/Kind/name/index.html` to
   `namespace/kind/name/index.html`, without removing the original files.

```sh
techdocs-cli migrate --publisher-type <awsS3|googleGcs|azureBlobStorage> --storage-name <bucket/container name> --verbose
```

3. **Deploy the updated versions of the TechDocs plugins**: Once the migration
   above has been run, you can deploy the beta versions of the TechDocs backend
   and frontend plugins to your Backstage instance.

4. **Verify that your TechDocs sites are still loading/accessible**: Try
   accessing a TechDocs site using different entity-triplet case variants, e.g.
   `/docs/namespace/KIND/name` or `/docs/namespace/kind/name`. Your TechDocs
   site should load regardless of the URL path casing you use.

5. **Clean up the old objects from storage**: Once you've verified that your
   TechDocs site is accessible, you can clean up your storage bucket by
   re-running the `migrate` command on the TechDocs CLI, but with an additional
   `removeOriginal` flag passed:

```sh
techdocs-cli migrate --publisher-type <awsS3|googleGcs|azureBlobStorage> --storage-name <bucket/container name> --removeOriginal --verbose
```

6. **Update your CI/CD pipelines to use the beta version of the TechDocs CLI**:
   Finally, you can update all of your CI/CD pipelines to use at least v0.x.y of
   the TechDocs CLI, ensuring that all sites are published to the new,
   lower-cased entity triplet paths going forward.

If you encounter problems running this migration, please [report the
issue][beta-migrate-bug]. You can temporarily revert to pre-beta storage
expectations with a configuration change:

```yaml
techdocs:
  legacyUseCaseSensitiveTripletPaths: true
```

[beta-migrate-bug]:
https://github.com/backstage/backstage/issues/new?assignees=&labels=bug&template=bug_template.md&title=[TechDocs]%20Unable%20to%20run%20beta%20migration
[using-cloud-storage]: ./using-cloud-storage.md

## How to implement your own TechDocs APIs

The TechDocs plugin provides implementations of two primary APIs by default: the
[TechDocsStorageApi](https://github.com/backstage/backstage/blob/55114cfeb7045e3e5eeeaf67546b58964f4adcc7/plugins/techdocs/src/api.ts#L33),
which is responsible for talking to TechDocs storage to fetch files to render,
and
[TechDocsApi](https://github.com/backstage/backstage/blob/55114cfeb7045e3e5eeeaf67546b58964f4adcc7/plugins/techdocs/src/api.ts#L49),
which is responsible for talking to techdocs-backend.

There may be occasions where you need to implement these two APIs yourself, to
customize them to your own needs. The purpose of this guide is to walk you
through how to do that in two steps.

1. Implement the `TechDocsStorageApi` and `TechDocsApi` interfaces according to
   your needs.

```typescript
export class TechDocsCustomStorageApi implements TechDocsStorageApi {
  // your implementation
}

export class TechDocsCustomApiClient implements TechDocsApi {
  // your implementation
}
```

2. Override the API refs `techdocsStorageApiRef` and `techdocsApiRef` with your
   new implemented APIs in the `App.tsx` using `ApiFactories`.
   [Read more about App APIs](https://backstage.io/docs/api/utility-apis#app-apis).

```typescript
const app = createApp({
  apis: [
    // TechDocsStorageApi
    createApiFactory({
      api: techdocsStorageApiRef,
      deps: { discoveryApi: discoveryApiRef, configApi: configApiRef },
      factory({ discoveryApi, configApi }) {
        return new TechDocsCustomStorageApi({ discoveryApi, configApi });
      },
    }),
    // TechDocsApi
    createApiFactory({
      api: techdocsApiRef,
      deps: { discoveryApi: discoveryApiRef },
      factory({ discoveryApi }) {
        return new TechDocsCustomApiClient({ discoveryApi });
      },
    }),
  ],
});
```

## How to add the documentation setup to your software templates

[Software Templates](https://backstage.io/docs/features/software-templates/)
in Backstage is a tool that can help your users to create new components out of
already configured templates. It comes with a set of default templates to use,
but you can also
[add your own templates](https://backstage.io/docs/features/software-templates/adding-templates).

If you have your own templates set up, we highly recommend that you include the
required setup for TechDocs in those templates. When creating a new component,
your users will then get a TechDocs site up and running automatically, ready for
them to start writing technical documentation.

The purpose of this how-to guide is to walk you through how to add the required
configuration and some default markdown files to your new template. You can use
the
[react-ssr-template](https://github.com/backstage/software-templates/tree/main/scaffolder-templates/react-ssr-template)
as a reference when walking through the steps.

Prerequisites:

- An existing software template including a `template.yaml` together with a
  skeleton folder including at least a `catalog-info.yaml`.

1. Update your component's entity description by adding the following lines to
   the `catalog-info.yaml` in your skeleton folder.

```yaml
annotations:
  backstage.io/techdocs-ref: dir:.
```

The
[`backstage.io/techdocs-ref` annotation](../software-catalog/well-known-annotations.md#backstageiotechdocs-ref)
is used by TechDocs to download the documentation source files for generating an
entity's TechDocs site.

2. Create an `mkdocs.yml` file in the root of your skeleton folder with the
   following content:

```yaml
site_name: ${{values.component_id}}
site_description: ${{values.description}}

nav:
  - Introduction: index.md

plugins:
  - techdocs-core
```

3. Create a `/docs` folder in the skeleton folder with at least an `index.md`
   file in it.

The `docs/index.md` can for example have the following content:

```markdown
# ${{ values.component_id }}

${{ values.description }}

## Getting started

Start writing your documentation by adding more markdown (.md) files to this
folder (/docs) or replace the content in this file.
```

> Note: The values of `site_name`, `component_id` and `site_description` depends
> on how you have configured your `template.yaml`

Done! You now have support for TechDocs in your own software template!

## How to enable iframes in TechDocs

<<<<<<< HEAD
TechDocs uses the [DOMPurify](https://github.com/cure53/DOMPurify) library to sanitize
HTML and prevent XSS attacks.
=======
TechDocs uses the [DOMPurify](https://github.com/cure53/DOMPurify) library to
sanitize HTML and prevent XSS attacks.
>>>>>>> 0d90bf26

It's possible to allow some iframes based on a list of allowed hosts. To do
this, add the allowed hosts in the `techdocs.sanitizer.allowedIframeHosts`
configuration of your `app-config.yaml`.

For example:

```yaml
techdocs:
  sanitizer:
    allowedIframeHosts:
      - drive.google.com
```

This way, all iframes where the host in the src attribute is in the
`sanitizer.allowedIframeHosts` list will be displayed.

## How to add Mermaid support in TechDocs

To add `Mermaid` support in TechDocs, you can use [`kroki`](https://kroki.io)
that creates diagrams from Textual descriptions. It is a single rendering
gateway for all popular diagrams-as-a-code tools. It supports an enormous number
of diagram types.

1. **Create and Publish Docker image:** Create the Docker image from the
   following `Dockerfile` and publish it to DockerHub.

```docker
FROM python:3.10-alpine

RUN apk update && apk --no-cache add gcc musl-dev openjdk11-jdk curl graphviz ttf-dejavu fontconfig

RUN pip install --upgrade pip && pip install mkdocs-techdocs-core==1.2.0

RUN pip install mkdocs-kroki-plugin

ENTRYPOINT [ "mkdocs" ]
```

Create a repository in your DockerHub and run the below command in the same
folder where your `Dockerfile` is present:

```shell
docker build . -t dockerHub_Username/repositoryName:tagName
```

Once the docker image is ready, push it to DockerHub.

2. **Update app-config.yaml:** So that when your app generates TechDocs, it will
   pull your docker image from DockerHub.

```python
techdocs:
  builder: 'local' # Alternatives - 'external'
  generator:
    runIn: 'docker' # Alternatives - 'local'
    dockerImage: dockerHub_Username/repositoryName:tagName
    pullImage: true
  publisher:
    type: 'local' # Alternatives - 'googleGcs' or 'awsS3'. Read documentation for using alternatives.
```

3. **Add the `kroki` plugin in `mkdocs.yml`:**

```yml
plugins:
  - techdocs-core
  - kroki
```

> Note: you will very likely want to set a `kroki` `ServerURL` configuration in your
> `mkdocs.yml` as well. The default value is the publicly hosted `kroki.io`. If
> you have sensitive information in your organization's diagrams, you should set
> up a [server of your own](https://docs.kroki.io/kroki/setup/install/) and use it
> instead. Check out [mkdocs-kroki-plugin config](https://github.com/AVATEAM-IT-SYSTEMHAUS/mkdocs-kroki-plugin#config)
> for more plugin configuration details.

4. **Add mermaid code into TechDocs:**

````md
```kroki-mermaid
sequenceDiagram
GitLab->>Kroki: Request rendering
Kroki->>Mermaid: Request rendering
Mermaid-->>Kroki: Image
Kroki-->>GitLab: Image
```
````

Done! Now you have a support of the following diagrams along with mermaid:

- `PlantUML`
- `BlockDiag`
- `BPMN`
- `ByteField`
- `SeqDiag`
- `ActDiag`
- `NwDiag`
- `PacketDiag`
- `RackDiag`
- `C4 with PlantUML`
- `Ditaa`
- `Erd`
- `Excalidraw`
- `GraphViz`
- `Nomnoml`
- `Pikchr`
- `Svgbob`
- `UMlet`
- `Vega`
- `Vega-Lite`
- `WaveDrom`

## How to implement a hybrid build strategy

One limitation of the [Recommended deployment](./architecture.md#recommended-deployment) is that
the experience for users requires modifying their CI/CD process to publish
their TechDocs. For some users, this may be unnecessary, and provides a barrier
to entry for onboarding users to Backstage. However, a purely local TechDocs
build restricts TechDocs creators to using the tooling provided in Backstage,
as well as the plugins and features provided in the Backstage-included `mkdocs`
installation.

To accommodate both of these use-cases, users can implement a custom [Build Strategy](./concepts.md#techdocs-build-strategy)
with logic to encode which TechDocs should be built locally, and which will be
built externally.

To achieve this hybrid build model:

1. In your Backstage instance's `app-config.yaml`, set `techdocs.builder` to
   `'local'`. This ensures that Backstage will build docs for users who want the
   'out-of-the-box' experience.
2. Configure external storage of TechDocs as normal for a production deployment.
   This allows Backstage to publish documentation to your storage, as well as
   allowing other users to publish documentation from their CI/CD pipelines.
3. Create a custom build strategy, that implements the `DocsBuildStrategy` interface,
   and which implements your custom logic for determining whether to build docs for
   a given entity.
   For example, to only build docs when an entity has the `company.com/techdocs-builder`
   annotation set to `'local'`:

   ```typescript
   export class AnnotationBasedBuildStrategy {
     private readonly config: Config;

     constructor(config: Config) {
       this.config = config;
     }

     async shouldBuild(_: Entity): Promise<boolean> {
       return (
         this.entity.metadata?.annotations?.['company.com/techdocs-builder'] ===
         'local'
       );
     }
   }
   ```

4. Pass an instance of this Build Strategy as the `docsBuildStrategy` parameter of the
   TechDocs backend `createRouter` method.

Users should now be able to choose to have their documentation built and published by
the TechDocs backend by adding the `company.com/techdocs-builder` annotation to their
entity. If the value of this annotation is `'local'`, the TechDocs backend will build
and publish the documentation for them. If the value of the `company.com/techdocs-builder`
annotation is anything other than `'local'`, the user is responsible for publishing
documentation to the appropriate location in the TechDocs external storage.<|MERGE_RESOLUTION|>--- conflicted
+++ resolved
@@ -509,13 +509,8 @@
 
 ## How to enable iframes in TechDocs
 
-<<<<<<< HEAD
-TechDocs uses the [DOMPurify](https://github.com/cure53/DOMPurify) library to sanitize
-HTML and prevent XSS attacks.
-=======
 TechDocs uses the [DOMPurify](https://github.com/cure53/DOMPurify) library to
 sanitize HTML and prevent XSS attacks.
->>>>>>> 0d90bf26
 
 It's possible to allow some iframes based on a list of allowed hosts. To do
 this, add the allowed hosts in the `techdocs.sanitizer.allowedIframeHosts`
