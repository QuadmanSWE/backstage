'use client';

import Link from 'next/link';
import { components, overview, layoutComponents, theme } from '@/utils/data';
<<<<<<< HEAD
import { Box } from '../../../../packages/canon/src/components/Box';
=======
import { Box } from '../../../../packages/canon';
>>>>>>> 6ae05935
import { motion } from 'framer-motion';
import styles from './Sidebar.module.css';
import { usePathname } from 'next/navigation';
import { Fragment } from 'react';

const data = [
  {
    title: 'Overview',
    content: overview,
    url: '',
  },
  {
    title: 'Theme',
    content: theme,
    url: '/theme',
  },
  {
    title: 'Layout Components',
    content: layoutComponents,
    url: '/components',
  },
  {
    title: 'Components',
    content: components,
    url: '/components',
  },
];

export const Docs = () => {
  const pathname = usePathname();
  const isPlayground = pathname.includes('/playground');

  return (
    <motion.div
      className={styles.section}
      animate={{
        x: isPlayground ? -10 : 0,
        opacity: isPlayground ? 0 : 1,
        visibility: isPlayground ? 'hidden' : 'visible',
      }}
      initial={{
        x: isPlayground ? -10 : 0,
        opacity: isPlayground ? 0 : 1,
        visibility: isPlayground ? 'hidden' : 'visible',
      }}
      transition={{ duration: 0.2 }}
    >
      {data.map(section => {
        return (
          <Fragment key={section.title}>
            <Box marginTop="lg" marginBottom="2xs">
              <div className={styles.sectionTitle}>{section.title}</div>
            </Box>
            {section.content.map(item => {
              const isActive = pathname === `${section.url}/${item.slug}`;

              return (
                <Link
                  href={`${section.url}/${item.slug}`}
                  key={item.slug}
                  className={`${styles.line} ${isActive ? styles.active : ''}`}
                >
                  <div className={styles.lineTitle}>{item.title}</div>
                  <div className={styles.lineStatus}>
                    {item.status === 'alpha' && 'Alpha'}
                    {item.status === 'beta' && 'Beta'}
                    {item.status === 'inProgress' && 'In Progress'}
                    {item.status === 'stable' && 'Stable'}
                    {item.status === 'deprecated' && 'Deprecated'}
                  </div>
                </Link>
              );
            })}
          </Fragment>
        );
      })}
    </motion.div>
  );
};<|MERGE_RESOLUTION|>--- conflicted
+++ resolved
@@ -2,11 +2,7 @@
 
 import Link from 'next/link';
 import { components, overview, layoutComponents, theme } from '@/utils/data';
-<<<<<<< HEAD
-import { Box } from '../../../../packages/canon/src/components/Box';
-=======
 import { Box } from '../../../../packages/canon';
->>>>>>> 6ae05935
 import { motion } from 'framer-motion';
 import styles from './Sidebar.module.css';
 import { usePathname } from 'next/navigation';
